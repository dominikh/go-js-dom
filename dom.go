--- conflicted
+++ resolved
@@ -2099,17 +2099,12 @@
 	return &CanvasGradient{Object: ctx.Call("createRadialGradient", x0, y0, r0, x1, y1, r1)}
 }
 
-<<<<<<< HEAD
 // CreatePattern creates a pattern using the specified image (a CanvasImageSource).
 // It repeats the source in the directions specified by the repetition argument.
 //
 // Reference: https://developer.mozilla.org/en-US/docs/Web/API/CanvasRenderingContext2D/createPattern.
-func (ctx *CanvasRenderingContext2D) CreatePattern(image *Element, repetition string) *CanvasPattern {
+func (ctx *CanvasRenderingContext2D) CreatePattern(image Element, repetition string) *CanvasPattern {
 	return &CanvasPattern{Object: ctx.Call("createPattern", image, repetition)}
-=======
-func (ctx *CanvasRenderingContext2D) CreatePattern(image Element, repetition string) {
-	ctx.Call("createPattern", image, repetition)
->>>>>>> 96d5af64
 }
 
 // Paths
